--- conflicted
+++ resolved
@@ -22,53 +22,35 @@
     exe.setTarget(target);
     exe.setBuildMode(mode);
 
-<<<<<<< HEAD
     exe.addIncludePath("deps/Vulkan-Headers/include");
     exe.addIncludePath("deps/glfw/include/");
     exe.addIncludePath("/usr/include/");
     exe.addIncludePath("/usr/local/include");
+    exe.addIncludePath("deps/libmad");
 
     exe.addPackage(.{
         .name = "shaders",
         .source = .{ .path = "shaders/shaders.zig" },
     });
 
+    const geometry_pkg = std.build.Pkg{
+        .name = "geometry",
+        .source = .{ .path = lib_src_path ++ "geometry.zig" },
+    };
+
+    const message_queue_pkg = std.build.Pkg{
+        .name = "message_queue",
+        .source = .{ .path = lib_src_path ++ "message_queue.zig" },
+    };
+
+    const memory_pkg = std.build.Pkg{
+        .name = "memory",
+        .source = .{ .path = lib_src_path ++ "memory.zig" },
+    };
+
     const storage_pkg = std.build.Pkg{
         .name = "storage",
         .source = .{ .path = lib_src_path ++ "storage.zig" },
-    };
-
-=======
-    exe.addIncludeDir("deps/Vulkan-Headers/include");
-    exe.addIncludeDir("deps/glfw/include/");
-    exe.addIncludeDir("/usr/include/");
-    exe.addIncludeDir("/usr/local/include/");
-    
->>>>>>> a5c00088
-    const geometry_pkg = std.build.Pkg{
-        .name = "geometry",
-        .source = .{ .path = lib_src_path ++ "geometry.zig" },
-    };
-
-    const message_queue_pkg = std.build.Pkg{
-        .name = "message_queue",
-        .source = .{ .path = lib_src_path ++ "message_queue.zig" },
-    };
-
-    const memory_pkg = std.build.Pkg{
-        .name = "memory",
-        .source = .{ .path = lib_src_path ++ "memory.zig" },
-    };
-
-<<<<<<< HEAD
-    const library_navigator_pkg = std.build.Pkg{
-        .name = "LibraryNavigator",
-        .source = .{ .path = app_src_path ++ "LibraryNavigator.zig" },
-=======
-    const storage_pkg = std.build.Pkg{
-        .name = "storage",
-        .source = .{ .path = lib_src_path ++ "storage.zig" },
->>>>>>> a5c00088
         .dependencies = &[_]Pkg{memory_pkg},
     };
 
@@ -139,14 +121,6 @@
     const gen = vkgen.VkGenerateStep.init(b, "deps/vk.xml", "vk.zig");
     const vulkan_pkg = gen.package;
 
-<<<<<<< HEAD
-    exe.addPackage(std.build.Pkg{
-        .name = "zigimg",
-        .source = .{ .path = "deps/zigimg/zigimg.zig" },
-    });
-
-=======
->>>>>>> a5c00088
     const gui_pkg = std.build.Pkg{
         .name = "gui",
         .source = .{
@@ -162,13 +136,6 @@
             message_queue_pkg,
         },
     };
-
-<<<<<<< HEAD
-    const action_pkg = std.build.Pkg{
-        .name = "action",
-        .source = .{ .path = app_src_path ++ "action.zig" },
-        .dependencies = &[_]Pkg{ graphics_pkg, gui_pkg, memory_pkg },
-=======
     const playlist_pkg = std.build.Pkg{
         .name = "Playlist",
         .source = .{
@@ -179,8 +146,8 @@
             audio_pkg,
             storage_pkg,
             event_system_pkg,
-        },
->>>>>>> a5c00088
+            message_queue_pkg,
+        },
     };
 
     const ui_pkg = std.build.Pkg{
@@ -206,7 +173,7 @@
         .source = .{
             .path = app_src_path ++ "glfw_bindings.zig",
         },
-        .dependencies = &[_]Pkg{ geometry_pkg, vulkan_pkg },
+        .dependencies = &[_]Pkg{ geometry_pkg, vulkan_pkg, graphics_pkg },
     };
 
     const vulkan_config_pkg = std.build.Pkg{
