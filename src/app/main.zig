--- conflicted
+++ resolved
@@ -39,14 +39,9 @@
 const String = storage.String;
 const Playlist = @import("Playlist.zig");
 
-<<<<<<< HEAD
 const shaders = @import("shaders");
 
-const subsystems = struct {
-    const null_value = std.math.maxInt(event_system.SubsystemIndex);
-=======
 pub const log_level: std.log.Level = .info;
->>>>>>> a5c00088
 
 // TODO
 //
@@ -156,22 +151,11 @@
     var gpa = std.heap.GeneralPurposeAllocator(.{}){};
     defer _ = gpa.deinit();
 
-<<<<<<< HEAD
     navigation.subsystem_index = event_system.registerActionHandler(navigation.doAction);
-
-    subsystems.audio = event_system.registerActionHandler(audio.doAction);
-    subsystems.gui = event_system.registerActionHandler(gui.doAction);
-
-    std.debug.assert(navigation.subsystem_index == 0);
-    std.debug.assert(subsystems.audio == 1);
-    std.debug.assert(subsystems.gui == 2);
-=======
-    navigation.subsystem_index = event_system.registerActionHandler(&navigation.doAction);
-    audio.subsystem_index = event_system.registerActionHandler(&audio.doAction);
-    gui.subsystem_index = event_system.registerActionHandler(&gui.doAction);
-    ui.subsystem_index = event_system.registerActionHandler(&ui.doAction);
-    Playlist.subsystem_index = event_system.registerActionHandler(&Playlist.doAction);
->>>>>>> a5c00088
+    audio.subsystem_index = event_system.registerActionHandler(audio.doAction);
+    gui.subsystem_index = event_system.registerActionHandler(gui.doAction);
+    ui.subsystem_index = event_system.registerActionHandler(ui.doAction);
+    Playlist.subsystem_index = event_system.registerActionHandler(Playlist.doAction);
 
     var allocator = gpa.allocator();
 
@@ -193,23 +177,12 @@
 
     {
         arena_checkpoints[@enumToInt(RewindLevel.directory_changed)] = main_arena.checkpoint();
-<<<<<<< HEAD
         const current_directory = try std.fs.cwd().openIterableDir(library_root_path, .{ .access_sub_paths = true });
-=======
-        const current_directory = std.fs.cwd().openDir(library_root_path, .{ .iterate = true }) catch |err| {
-            std.log.err("Failed to open directory {s}. Error -> {s}", .{ library_root_path, err });
-            return;
-        };
->>>>>>> a5c00088
         try navigation.init(&main_arena, current_directory);
     }
 
     glfw.initialize() catch |err| {
-<<<<<<< HEAD
-        log.err("Failed to initialized glfw. Error: {}", .{err});
-=======
-        std.log.err("Failed to initialized glfw. Error: {s}", .{err});
->>>>>>> a5c00088
+        std.log.err("Failed to initialized glfw. Error: {}", .{err});
         return;
     };
     defer glfw.terminate();
@@ -228,16 +201,9 @@
     graphics_context.screen_dimensions.width = window_size.width;
     graphics_context.screen_dimensions.height = window_size.height;
 
-<<<<<<< HEAD
-    assert(window_size.width < 10_000 and window_size.height < 10_000);
-
-    const vk_proc = @ptrCast(*const fn (instance: vk.Instance, procname: [*:0]const u8) callconv(.C) vk.PfnVoidFunction, &glfw.getInstanceProcAddress);
-    graphics_context.base_dispatch = try BaseDispatch.load(vk_proc);
-=======
     std.debug.assert(window_size.width < 10_000 and window_size.height < 10_000);
->>>>>>> a5c00088
-
-    graphics_context.base_dispatch = try vulkan_config.BaseDispatch.load(glfw.glfwGetInstanceProcAddress);
+
+    graphics_context.base_dispatch = try vulkan_config.BaseDispatch.load(&glfw.glfwGetInstanceProcAddress);
 
     var instance_extension_count: u32 = 0;
     const instance_extensions = glfw.getRequiredInstanceExtensions(&instance_extension_count);
@@ -619,11 +585,9 @@
 
     app.command_buffers = try allocateCommandBuffers(allocator, app.*, @intCast(u32, app.swapchain_images.len));
     try recordRenderPass(app.*, vertex_buffer_count * 6);
-
 }
 
 fn setupApplication(allocator: Allocator, app: *GraphicsContext) !void {
-
     const font_texture_chars = "abcdefghijklmnopqrstuvwxyzABCDEFGHIJKLMNOPQRSTUVWXYZ0123456789!\"£$%^&*()-_=+[]{};:'@#~,<.>/?\\|";
     glyph_set = try text.createGlyphSet(allocator, constants.default_font_path, font_texture_chars[0..], texture_layer_dimensions);
 
@@ -1120,242 +1084,6 @@
     app.framebuffers = try createFramebuffers(allocator, app.*);
 }
 
-<<<<<<< HEAD
-fn swapTexture(app: *GraphicsContext) !void {
-    log.info("SwapTexture begin", .{});
-
-    const command_pool = try zvk.createCommandPool(app.logical_device, vk.CommandPoolCreateInfo{
-        .s_type = vk.StructureType.COMMAND_POOL_CREATE_INFO,
-        .p_next = null,
-        .flags = .{ .resetCommandBuffer = true },
-        .queueFamilyIndex = app.graphics_present_queue_index,
-    });
-
-    {
-        var command_buffer = try zvk.allocateCommandBuffer(app.logical_device, vk.CommandBufferAllocateInfo{
-            .s_type = vk.StructureType.COMMAND_BUFFER_ALLOCATE_INFO,
-            .p_next = null,
-            .level = .PRIMARY,
-            .commandPool = command_pool,
-            .commandBufferCount = 1,
-        });
-
-        try zvk.beginCommandBuffer(command_buffer, .{
-            .s_type = vk.StructureType.COMMAND_BUFFER_BEGIN_INFO,
-            .p_next = null,
-            .flags = .{ .oneTimeSubmit = true },
-            .pInheritanceInfo = null,
-        });
-
-        {
-            const barrier = [_]vk.ImageMemoryBarrier{
-                .{
-                    .s_type = vk.StructureType.IMAGE_MEMORY_BARRIER,
-                    .p_next = null,
-                    .srcAccessMask = .{},
-                    .dstAccessMask = .{ .shaderRead = true },
-                    .oldLayout = .SHADER_READ_ONLY_OPTIMAL,
-                    .newLayout = .GENERAL,
-                    .srcQueueFamilyIndex = vk.QUEUE_FAMILY_IGNORED,
-                    .dstQueueFamilyIndex = vk.QUEUE_FAMILY_IGNORED,
-                    .image = texture_image,
-                    .subresourceRange = .{
-                        .aspectMask = .{ .color = true },
-                        .baseMipLevel = 0,
-                        .levelCount = 1,
-                        .baseArrayLayer = 0,
-                        .layerCount = 2,
-                    },
-                },
-            };
-
-            const src_stage = @bitCast(u32, vk.PipelineStageFlags{ .topOfPipe = true });
-            const dst_stage = @bitCast(u32, vk.PipelineStageFlags{ .fragmentShader = true });
-            vk.vkCmdPipelineBarrier(command_buffer, src_stage, dst_stage, 0, 0, undefined, 0, undefined, 1, &barrier);
-        }
-
-        try app.device_dispatch.endCommandBuffer(command_buffer);
-
-        // try zvk.endCommandBuffer(command_buffer);
-
-        const submit_command_infos = [_]vk.SubmitInfo{.{
-            .s_type = vk.StructureType.SUBMIT_INFO,
-            .p_next = null,
-            .waitSemaphoreCount = 0,
-            .pWaitSemaphores = undefined,
-            .pWaitDstStageMask = undefined,
-            .commandBufferCount = 1,
-            .pCommandBuffers = @ptrCast([*]vk.CommandBuffer, &command_buffer),
-            .signalSemaphoreCount = 0,
-            .pSignalSemaphores = undefined,
-        }};
-
-        if (.success != vk.vkQueueSubmit(app.graphics_present_queue, 1, &submit_command_infos, null)) {
-            return error.QueueSubmitFailed;
-        }
-
-        if (vk.vkDeviceWaitIdle(app.logical_device) != .success) {
-            return error.DeviceWaitIdleFailed;
-        }
-
-        log.info("SwapTexture copy", .{});
-
-        // TODO
-        const second_image: []RGBA(f32) = undefined;
-        @memcpy(image_memory_map + texture_size_bytes, @ptrCast([*]u8, second_image.?), texture_size_bytes);
-    }
-
-    log.info("SwapTexture end", .{});
-
-    {
-        var command_buffer = try zvk.allocateCommandBuffer(app.logical_device, vk.CommandBufferAllocateInfo{
-            .s_type = vk.StructureType.COMMAND_BUFFER_ALLOCATE_INFO,
-            .p_next = null,
-            .level = .PRIMARY,
-            .commandPool = command_pool,
-            .commandBufferCount = 1,
-        });
-
-        try zvk.beginCommandBuffer(command_buffer, .{
-            .s_type = vk.StructureType.COMMAND_BUFFER_BEGIN_INFO,
-            .p_next = null,
-            .flags = .{ .oneTimeSubmit = true },
-            .pInheritanceInfo = null,
-        });
-
-        {
-            const barrier = [_]vk.ImageMemoryBarrier{
-                .{
-                    .s_type = vk.StructureType.IMAGE_MEMORY_BARRIER,
-                    .p_next = null,
-                    .srcAccessMask = .{},
-                    .dstAccessMask = .{ .shaderRead = true },
-                    .oldLayout = .GENERAL,
-                    .newLayout = .SHADER_READ_ONLY_OPTIMAL,
-                    .srcQueueFamilyIndex = vk.QUEUE_FAMILY_IGNORED,
-                    .dstQueueFamilyIndex = vk.QUEUE_FAMILY_IGNORED,
-                    .image = texture_image,
-                    .subresourceRange = .{
-                        .aspectMask = .{ .color = true },
-                        .baseMipLevel = 0,
-                        .levelCount = 1,
-                        .baseArrayLayer = 0,
-                        .layerCount = 2,
-                    },
-                },
-            };
-
-            const src_stage = @bitCast(u32, vk.PipelineStageFlags{ .topOfPipe = true });
-            const dst_stage = @bitCast(u32, vk.PipelineStageFlags{ .fragmentShader = true });
-            vk.vkCmdPipelineBarrier(command_buffer, src_stage, dst_stage, 0, 0, undefined, 0, undefined, 1, &barrier);
-        }
-
-        try app.device_dispatch.endCommandBuffer(command_buffer);
-
-        // try zvk.endCommandBuffer(command_buffer);
-
-        const submit_command_infos = [_]vk.SubmitInfo{.{
-            .s_type = vk.StructureType.SUBMIT_INFO,
-            .p_next = null,
-            .waitSemaphoreCount = 0,
-            .pWaitSemaphores = undefined,
-            .pWaitDstStageMask = undefined,
-            .commandBufferCount = 1,
-            .pCommandBuffers = @ptrCast([*]vk.CommandBuffer, &command_buffer),
-            .signalSemaphoreCount = 0,
-            .pSignalSemaphores = undefined,
-        }};
-
-        if (.success != vk.vkQueueSubmit(app.graphics_present_queue, 1, &submit_command_infos, null)) {
-            return error.QueueSubmitFailed;
-        }
-
-        if (vk.vkDeviceWaitIdle(app.logical_device) != .success) {
-            return error.DeviceWaitIdleFailed;
-        }
-    }
-}
-
-fn toUpper(string: *[]u8) void {
-    for (string.*) |*char| {
-        char.* = std.ascii.toUpper(char.*);
-    }
-}
-
-fn handleAudioPlay(allocator: Allocator, action_payload: action.PayloadAudioPlay) !void {
-    if (rewind_points.audio_started != RewindPoints.null_value) {
-        main_arena.rewindTo(rewind_points.audio_started);
-    } else {
-        rewind_points.audio_started = main_arena.used;
-    }
-
-    // TODO: If track is already set, update
-    current_audio_index = action_payload.id;
-    const audio_track_name = audio_files.items[action_payload.id];
-
-    // TODO: Don't hardcode, or put in a definition
-    var current_path_buffer: [128]u8 = undefined;
-    const current_path = try library_navigator.current_directory.realpath(".", current_path_buffer[0..]);
-
-    const paths: [2][]const u8 = .{ current_path, audio_track_name };
-    const full_path = std.fs.path.joinZ(allocator, paths[0..]) catch null;
-    defer allocator.free(full_path.?);
-
-    const kind = library_navigator.loaded_media_items.items[action_payload.id].fileType();
-
-    log.info("Playing track {s}", .{library_navigator.loaded_media_items.items[action_payload.id].root()});
-    log.info("Playing path {s}", .{full_path});
-
-    switch (kind) {
-        .mp3 => {
-            audio.mp3.playFile(allocator, full_path.?) catch |err| {
-                log.err("Failed to play music: {}", .{err});
-            };
-        },
-        .flac => {
-            audio.flac.playFile(allocator, full_path.?) catch |err| {
-                log.err("Failed to play music: {}", .{err});
-            };
-        },
-        else => {
-            unreachable;
-        },
-    }
-
-    //
-    // If the media icon is set to `resume` (I.e Triangle) we need to update it to `pause`
-    //
-
-    // So the issue is that you need to be able to trigger this action independently of mouse events
-    //
-    // bind(audio_playing, toggle_media_button);
-    // Well, it's a bit messy but you could use a single memory arena for this and just use
-    // { system_id, event_id } => { action_id, memory_offset }
-
-    // if (update_media_icon_action_id_opt) |update_media_icon_action_id| {
-    // handleUpdateVertices(allocator, &action.system_actions.items[update_media_icon_action_id].payload.update_vertices) catch |err| {
-    // log.err("Failed to update vertices for animation: {s}", .{err});
-    // };
-    // }
-
-    std.debug.assert(media_button_toggle_audio_action_id != update_media_icon_action_id_opt.?);
-
-    // Set the media icon button to update when clicked
-    if (update_media_icon_action_id_opt) |update_media_icon_action_id| {
-        std.log.info("Set action to update_vertices", .{});
-        action.system_actions.items[update_media_icon_action_id].action_type = .update_vertices;
-    }
-
-    log.info("Audio play", .{});
-    action.system_actions.items[media_button_toggle_audio_action_id].action_type = .audio_pause;
-
-    // This is for audio duration labels
-    vertex_buffer_count += (10);
-}
-
-// TODO: Rename act
-=======
->>>>>>> a5c00088
 fn mouseButtonCallback(window: *glfw.Window, button: glfw.MouseButton, act: glfw.Action, mods: glfw.Mods) void {
     _ = mods;
     if (glfw.getCursorPos(window)) |cursor_position| {
@@ -1371,11 +1099,7 @@
 
         event_system.handleMouseEvents(position, is_pressed_left, is_pressed_right);
     } else |err| {
-<<<<<<< HEAD
-        log.warn("Failed to get cursor position : {}", .{err});
-=======
-        std.log.warn("Failed to get cursor position : {s}", .{err});
->>>>>>> a5c00088
+        std.log.warn("Failed to get cursor position : {}", .{err});
     }
 }
 
@@ -1505,56 +1229,10 @@
             std.debug.assert(false);
             navigation.trackview_storage_opt = try Playlist.Storage.create(&trackview_arena, trackview_path, 0, 20);
         }
-<<<<<<< HEAD
-    }
-    std.log.err("Failed to find null terminator in string after {d} charactors", .{max});
-    unreachable;
-}
-
-fn handleAudioFinished() void {
-    const allocator = std.heap.c_allocator;
-
-    current_audio_index += 1;
-    if (current_audio_index >= audio_files.count) {
-        return;
-    }
-
-    const audio_track_name = audio_files.items[current_audio_index];
-
-    // TODO: Don't hardcode, or put in a definition
-    var current_path_buffer: [128]u8 = undefined;
-    const current_path = library_navigator.current_directory.realpath(".", current_path_buffer[0..]) catch |err| {
-        std.log.err("Failed to create std.fs.Dir of current path : {}", .{err});
-        return;
-    };
-=======
->>>>>>> a5c00088
 
         var trackview_path_buffer: [256]u8 = undefined;
-        const trackview_path_string = try trackview_path.realpath(".", trackview_path_buffer[0..]);
-
-<<<<<<< HEAD
-    const kind = library_navigator.loaded_media_items.items[current_audio_index].fileType();
-
-    log.info("Playing track {s}", .{library_navigator.loaded_media_items.items[current_audio_index].root()});
-    log.info("Playing path {s}", .{full_path});
-
-    switch (kind) {
-        .mp3 => {
-            audio.mp3.playFile(allocator, full_path.?) catch |err| {
-                log.err("Failed to play music: {}", .{err});
-            };
-        },
-        .flac => {
-            audio.flac.playFile(allocator, full_path.?) catch |err| {
-                log.err("Failed to play music: {}", .{err});
-            };
-        },
-        else => {
-            std.log.err("Invalid kind '{}' for track #{d} '{s}'", .{ kind, current_audio_index, library_navigator.loaded_media_items.items[current_audio_index].fileName() });
-            unreachable;
-        },
-=======
+        const trackview_path_string = try trackview_path.dir.realpath(".", trackview_path_buffer[0..]);
+
         const trackview_directory_name = parseFileNameFromPath(trackview_path_string) catch "Unknown";
         try ui.track_view.draw(
             &face_writer,
@@ -1565,7 +1243,6 @@
             trackview_directory_name,
             draw_region,
         );
->>>>>>> a5c00088
     }
 
     vertex_buffer_count = face_writer.used;
@@ -1613,7 +1290,7 @@
                 std.log.info("Track finished. Starting next..", .{});
                 // event_system.resetActiveTimeIntervalEvents();
                 Playlist.trackNext() catch |err| {
-                    std.log.warn("Error playing next track in playlist -> {s}", .{err});
+                    std.log.warn("Error playing next track in playlist -> {}", .{err});
                 };
             }
 
@@ -1664,7 +1341,7 @@
                             const playlist_path = AbsolutePath.interface.value(playlist_storage.parent_path);
                             const playlist_path_trimmed = playlist_path[0 .. playlist_path.len - 1];
                             var output_buffer: [256]u8 = undefined;
-                            const trackview_path_string = try trackview_path.realpath(".", output_buffer[0..]);
+                            const trackview_path_string = try trackview_path.dir.realpath(".", output_buffer[0..]);
                             if (std.mem.eql(u8, playlist_path_trimmed, trackview_path_string)) {
                                 navigation.trackview_storage_opt = playlist_storage;
                                 continue;
